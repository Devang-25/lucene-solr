--- conflicted
+++ resolved
@@ -38,11 +38,6 @@
 
 final class DocFieldProcessor extends DocConsumer {
 
-<<<<<<< HEAD
-  final FieldInfos fieldInfos;
-=======
-  final DocumentsWriter docWriter;
->>>>>>> 26f104d3
   final DocFieldConsumer consumer;
   final StoredFieldsWriter fieldsWriter;
 
@@ -70,19 +65,11 @@
   @Override
   public void flush(SegmentWriteState state) throws IOException {
 
-<<<<<<< HEAD
     Map<FieldInfo, DocFieldConsumerPerField> childFields = new HashMap<FieldInfo, DocFieldConsumerPerField>();
     Collection<DocFieldConsumerPerField> fields = fields();
     for (DocFieldConsumerPerField f : fields) {
       childFields.put(f.getFieldInfo(), f);
-=======
-    Map<DocFieldConsumerPerThread, Collection<DocFieldConsumerPerField>> childThreadsAndFields = new HashMap<DocFieldConsumerPerThread, Collection<DocFieldConsumerPerField>>();
-    for ( DocConsumerPerThread thread : threads) {
-      DocFieldProcessorPerThread perThread = (DocFieldProcessorPerThread) thread;
-      childThreadsAndFields.put(perThread.consumer, perThread.fields());
->>>>>>> 26f104d3
-    }
-    trimFields(state);
+    }
 
     fieldsWriter.flush(state);
     consumer.flush(childFields, state);
@@ -131,43 +118,13 @@
     return fields;
   }
 
-  /** If there are fields we've seen but did not see again
-   *  in the last run, then free them up. */
-
-  void trimFields(SegmentWriteState state) {
-
-    for(int i=0;i<fieldHash.length;i++) {
-      DocFieldProcessorPerField perField = fieldHash[i];
-      DocFieldProcessorPerField lastPerField = null;
-
-      while (perField != null) {
-
-        if (perField.lastGen == -1) {
-
-          // This field was not seen since the previous
-          // flush, so, free up its resources now
-
-          // Unhash
-          if (lastPerField == null)
-            fieldHash[i] = perField.next;
-          else
-            lastPerField.next = perField.next;
-
-          if (state.infoStream != null) {
-            state.infoStream.println("  purge field=" + perField.fieldInfo.name);
-          }
-
-          totalFieldCount--;
-
-        } else {
-          // Reset
-          perField.lastGen = -1;
-          lastPerField = perField;
-        }
-
-        perField = perField.next;
-      }
-    }
+  /** In flush we reset the fieldHash to not maintain per-field state
+   *  across segments */
+  @Override
+  void doAfterFlush() {
+    fieldHash = new DocFieldProcessorPerField[2];
+    hashMask = 1;
+    totalFieldCount = 0;
   }
 
   private void rehash() {
@@ -194,7 +151,7 @@
   }
 
   @Override
-  public void processDocument() throws IOException {
+  public void processDocument(FieldInfos fieldInfos) throws IOException {
 
     consumer.startDocument();
     fieldsWriter.startDocument();
