package org.apache.lucene.facet.range;

/*
 * Licensed to the Apache Software Foundation (ASF) under one or more
 * contributor license agreements.  See the NOTICE file distributed with
 * this work for additional information regarding copyright ownership.
 * The ASF licenses this file to You under the Apache License, Version 2.0
 * (the "License"); you may not use this file except in compliance with
 * the License.  You may obtain a copy of the License at
 *
 *     http://www.apache.org/licenses/LICENSE-2.0
 *
 * Unless required by applicable law or agreed to in writing, software
 * distributed under the License is distributed on an "AS IS" BASIS,
 * WITHOUT WARRANTIES OR CONDITIONS OF ANY KIND, either express or implied.
 * See the License for the specific language governing permissions and
 * limitations under the License.
 */

import java.io.IOException;
import java.util.HashMap;
import java.util.Map;
import java.util.concurrent.atomic.AtomicBoolean;

import org.apache.lucene.document.Document;
import org.apache.lucene.document.DoubleDocValuesField;
import org.apache.lucene.document.DoubleField;
import org.apache.lucene.document.Field;
import org.apache.lucene.document.FloatDocValuesField;
import org.apache.lucene.document.FloatField;
import org.apache.lucene.document.LongField;
import org.apache.lucene.document.NumericDocValuesField;
import org.apache.lucene.facet.DrillDownQuery;
import org.apache.lucene.facet.DrillSideways.DrillSidewaysResult;
import org.apache.lucene.facet.DrillSideways;
import org.apache.lucene.facet.FacetField;
import org.apache.lucene.facet.FacetResult;
import org.apache.lucene.facet.FacetTestCase;
import org.apache.lucene.facet.Facets;
import org.apache.lucene.facet.FacetsCollector;
import org.apache.lucene.facet.FacetsConfig;
import org.apache.lucene.facet.LabelAndValue;
import org.apache.lucene.facet.MultiFacets;
import org.apache.lucene.facet.taxonomy.TaxonomyReader;
import org.apache.lucene.facet.taxonomy.directory.DirectoryTaxonomyReader;
import org.apache.lucene.facet.taxonomy.directory.DirectoryTaxonomyWriter;
import org.apache.lucene.index.AtomicReader;
import org.apache.lucene.index.AtomicReaderContext;
import org.apache.lucene.index.IndexReader;
import org.apache.lucene.index.IndexWriterConfig;
import org.apache.lucene.index.RandomIndexWriter;
import org.apache.lucene.queries.function.FunctionValues;
import org.apache.lucene.queries.function.ValueSource;
import org.apache.lucene.queries.function.docvalues.DoubleDocValues;
import org.apache.lucene.queries.function.valuesource.DoubleFieldSource;
import org.apache.lucene.queries.function.valuesource.FloatFieldSource;
import org.apache.lucene.queries.function.valuesource.LongFieldSource;
import org.apache.lucene.search.CachingWrapperFilter;
import org.apache.lucene.search.DocIdSet;
import org.apache.lucene.search.DocIdSetIterator;
import org.apache.lucene.search.Filter;
import org.apache.lucene.search.IndexSearcher;
import org.apache.lucene.search.MatchAllDocsQuery;
import org.apache.lucene.search.NumericRangeFilter;
import org.apache.lucene.search.NumericRangeQuery;
import org.apache.lucene.search.QueryWrapperFilter;
import org.apache.lucene.store.Directory;
import org.apache.lucene.util.FixedBitSet;
import org.apache.lucene.util.IOUtils;
import org.apache.lucene.util._TestUtil;


public class TestRangeFacetCounts extends FacetTestCase {

  public void testBasicLong() throws Exception {
    Directory d = newDirectory();
    RandomIndexWriter w = new RandomIndexWriter(random(), d);
    Document doc = new Document();
    NumericDocValuesField field = new NumericDocValuesField("field", 0L);
    doc.add(field);
    for(long l=0;l<100;l++) {
      field.setLongValue(l);
      w.addDocument(doc);
    }

    // Also add Long.MAX_VALUE
    field.setLongValue(Long.MAX_VALUE);
    w.addDocument(doc);

    IndexReader r = w.getReader();
    w.close();

    FacetsCollector fc = new FacetsCollector();
    IndexSearcher s = newSearcher(r);
    s.search(new MatchAllDocsQuery(), fc);

    Facets facets = new LongRangeFacetCounts("field", fc,
        new LongRange("less than 10", 0L, true, 10L, false),
        new LongRange("less than or equal to 10", 0L, true, 10L, true),
        new LongRange("over 90", 90L, false, 100L, false),
        new LongRange("90 or above", 90L, true, 100L, false),
        new LongRange("over 1000", 1000L, false, Long.MAX_VALUE, true));

    FacetResult result = facets.getTopChildren(10, "field");
    assertEquals("dim=field path=[] value=22 childCount=5\n  less than 10 (10)\n  less than or equal to 10 (11)\n  over 90 (9)\n  90 or above (10)\n  over 1000 (1)\n",
                 result.toString());
    
    r.close();
    d.close();
  }

  @SuppressWarnings("unused")
  public void testUselessRange() {
    try {
      new LongRange("useless", 7, true, 6, true);
      fail("did not hit expected exception");
    } catch (IllegalArgumentException iae) {
      // expected
    }
    try {
      new LongRange("useless", 7, true, 7, false);
      fail("did not hit expected exception");
    } catch (IllegalArgumentException iae) {
      // expected
    }
    try {
      new DoubleRange("useless", 7.0, true, 6.0, true);
      fail("did not hit expected exception");
    } catch (IllegalArgumentException iae) {
      // expected
    }
    try {
      new DoubleRange("useless", 7.0, true, 7.0, false);
      fail("did not hit expected exception");
    } catch (IllegalArgumentException iae) {
      // expected
    }
  }

  public void testLongMinMax() throws Exception {

    Directory d = newDirectory();
    RandomIndexWriter w = new RandomIndexWriter(random(), d);
    Document doc = new Document();
    NumericDocValuesField field = new NumericDocValuesField("field", 0L);
    doc.add(field);
    field.setLongValue(Long.MIN_VALUE);
    w.addDocument(doc);
    field.setLongValue(0);
    w.addDocument(doc);
    field.setLongValue(Long.MAX_VALUE);
    w.addDocument(doc);

    IndexReader r = w.getReader();
    w.close();

    FacetsCollector fc = new FacetsCollector();
    IndexSearcher s = newSearcher(r);
    s.search(new MatchAllDocsQuery(), fc);

    Facets facets = new LongRangeFacetCounts("field", fc,
        new LongRange("min", Long.MIN_VALUE, true, Long.MIN_VALUE, true),
        new LongRange("max", Long.MAX_VALUE, true, Long.MAX_VALUE, true),
        new LongRange("all0", Long.MIN_VALUE, true, Long.MAX_VALUE, true),
        new LongRange("all1", Long.MIN_VALUE, false, Long.MAX_VALUE, true),
        new LongRange("all2", Long.MIN_VALUE, true, Long.MAX_VALUE, false),
        new LongRange("all3", Long.MIN_VALUE, false, Long.MAX_VALUE, false));

    FacetResult result = facets.getTopChildren(10, "field");
    assertEquals("dim=field path=[] value=3 childCount=6\n  min (1)\n  max (1)\n  all0 (3)\n  all1 (2)\n  all2 (2)\n  all3 (1)\n",
                 result.toString());
    
    r.close();
    d.close();
  }

  public void testOverlappedEndStart() throws Exception {
    Directory d = newDirectory();
    RandomIndexWriter w = new RandomIndexWriter(random(), d);
    Document doc = new Document();
    NumericDocValuesField field = new NumericDocValuesField("field", 0L);
    doc.add(field);
    for(long l=0;l<100;l++) {
      field.setLongValue(l);
      w.addDocument(doc);
    }
    field.setLongValue(Long.MAX_VALUE);
    w.addDocument(doc);

    IndexReader r = w.getReader();
    w.close();

    FacetsCollector fc = new FacetsCollector();
    IndexSearcher s = newSearcher(r);
    s.search(new MatchAllDocsQuery(), fc);

    Facets facets = new LongRangeFacetCounts("field", fc,
        new LongRange("0-10", 0L, true, 10L, true),
        new LongRange("10-20", 10L, true, 20L, true),
        new LongRange("20-30", 20L, true, 30L, true),
        new LongRange("30-40", 30L, true, 40L, true));
    
    FacetResult result = facets.getTopChildren(10, "field");
    assertEquals("dim=field path=[] value=41 childCount=4\n  0-10 (11)\n  10-20 (11)\n  20-30 (11)\n  30-40 (11)\n",
                 result.toString());
    
    r.close();
    d.close();
  }

  /** Tests single request that mixes Range and non-Range
   *  faceting, with DrillSideways and taxonomy. */
  public void testMixedRangeAndNonRangeTaxonomy() throws Exception {
    Directory d = newDirectory();
    RandomIndexWriter w = new RandomIndexWriter(random(), d);
    Directory td = newDirectory();
    DirectoryTaxonomyWriter tw = new DirectoryTaxonomyWriter(td, IndexWriterConfig.OpenMode.CREATE);

    FacetsConfig config = new FacetsConfig();

    for (long l = 0; l < 100; l++) {
      Document doc = new Document();
      // For computing range facet counts:
      doc.add(new NumericDocValuesField("field", l));
      // For drill down by numeric range:
      doc.add(new LongField("field", l, Field.Store.NO));

      if ((l&3) == 0) {
        doc.add(new FacetField("dim", "a"));
      } else {
        doc.add(new FacetField("dim", "b"));
      }
      w.addDocument(config.build(tw, doc));
    }

    final IndexReader r = w.getReader();

    final TaxonomyReader tr = new DirectoryTaxonomyReader(tw);

    IndexSearcher s = newSearcher(r);

    if (VERBOSE) {
      System.out.println("TEST: searcher=" + s);
    }

    DrillSideways ds = new DrillSideways(s, config, tr) {

        @Override
        protected Facets buildFacetsResult(FacetsCollector drillDowns, FacetsCollector[] drillSideways, String[] drillSidewaysDims) throws IOException {        
          FacetsCollector dimFC = drillDowns;
          FacetsCollector fieldFC = drillDowns;
          if (drillSideways != null) {
            for(int i=0;i<drillSideways.length;i++) {
              String dim = drillSidewaysDims[i];
              if (dim.equals("field")) {
                fieldFC = drillSideways[i];
              } else {
                dimFC = drillSideways[i];
              }
            }
          }

          Map<String,Facets> byDim = new HashMap<String,Facets>();
          byDim.put("field",
                    new LongRangeFacetCounts("field", fieldFC,
                          new LongRange("less than 10", 0L, true, 10L, false),
                          new LongRange("less than or equal to 10", 0L, true, 10L, true),
                          new LongRange("over 90", 90L, false, 100L, false),
                          new LongRange("90 or above", 90L, true, 100L, false),
                          new LongRange("over 1000", 1000L, false, Long.MAX_VALUE, false)));
          byDim.put("dim", getTaxonomyFacetCounts(taxoReader, config, dimFC));
          return new MultiFacets(byDim, null);
        }

        @Override
        protected boolean scoreSubDocsAtOnce() {
          return random().nextBoolean();
        }
      };

    // First search, no drill downs:
    DrillDownQuery ddq = new DrillDownQuery(config);
    DrillSidewaysResult dsr = ds.search(null, ddq, 10);

    assertEquals(100, dsr.hits.totalHits);
    assertEquals("dim=dim path=[] value=100 childCount=2\n  b (75)\n  a (25)\n", dsr.facets.getTopChildren(10, "dim").toString());
    assertEquals("dim=field path=[] value=21 childCount=5\n  less than 10 (10)\n  less than or equal to 10 (11)\n  over 90 (9)\n  90 or above (10)\n  over 1000 (0)\n",
                 dsr.facets.getTopChildren(10, "field").toString());

    // Second search, drill down on dim=b:
    ddq = new DrillDownQuery(config);
    ddq.add("dim", "b");
    dsr = ds.search(null, ddq, 10);

    assertEquals(75, dsr.hits.totalHits);
    assertEquals("dim=dim path=[] value=100 childCount=2\n  b (75)\n  a (25)\n", dsr.facets.getTopChildren(10, "dim").toString());
    assertEquals("dim=field path=[] value=16 childCount=5\n  less than 10 (7)\n  less than or equal to 10 (8)\n  over 90 (7)\n  90 or above (8)\n  over 1000 (0)\n",
                 dsr.facets.getTopChildren(10, "field").toString());

    // Third search, drill down on "less than or equal to 10":
    ddq = new DrillDownQuery(config);
    ddq.add("field", NumericRangeQuery.newLongRange("field", 0L, 10L, true, true));
    dsr = ds.search(null, ddq, 10);

    assertEquals(11, dsr.hits.totalHits);
    assertEquals("dim=dim path=[] value=11 childCount=2\n  b (8)\n  a (3)\n", dsr.facets.getTopChildren(10, "dim").toString());
    assertEquals("dim=field path=[] value=21 childCount=5\n  less than 10 (10)\n  less than or equal to 10 (11)\n  over 90 (9)\n  90 or above (10)\n  over 1000 (0)\n",
                 dsr.facets.getTopChildren(10, "field").toString());
    IOUtils.close(tw, tr, td, w, r, d);
  }

  public void testBasicDouble() throws Exception {
    Directory d = newDirectory();
    RandomIndexWriter w = new RandomIndexWriter(random(), d);
    Document doc = new Document();
    DoubleDocValuesField field = new DoubleDocValuesField("field", 0.0);
    doc.add(field);
    for(long l=0;l<100;l++) {
      field.setDoubleValue(l);
      w.addDocument(doc);
    }

    IndexReader r = w.getReader();

    FacetsCollector fc = new FacetsCollector();

    IndexSearcher s = newSearcher(r);
    s.search(new MatchAllDocsQuery(), fc);
    Facets facets = new DoubleRangeFacetCounts("field", fc,
        new DoubleRange("less than 10", 0.0, true, 10.0, false),
        new DoubleRange("less than or equal to 10", 0.0, true, 10.0, true),
        new DoubleRange("over 90", 90.0, false, 100.0, false),
        new DoubleRange("90 or above", 90.0, true, 100.0, false),
        new DoubleRange("over 1000", 1000.0, false, Double.POSITIVE_INFINITY, false));
                                         
    assertEquals("dim=field path=[] value=21 childCount=5\n  less than 10 (10)\n  less than or equal to 10 (11)\n  over 90 (9)\n  90 or above (10)\n  over 1000 (0)\n",
                 facets.getTopChildren(10, "field").toString());

    IOUtils.close(w, r, d);
  }

  public void testBasicFloat() throws Exception {
    Directory d = newDirectory();
    RandomIndexWriter w = new RandomIndexWriter(random(), d);
    Document doc = new Document();
    FloatDocValuesField field = new FloatDocValuesField("field", 0.0f);
    doc.add(field);
    for(long l=0;l<100;l++) {
      field.setFloatValue(l);
      w.addDocument(doc);
    }

    IndexReader r = w.getReader();

    FacetsCollector fc = new FacetsCollector();

    IndexSearcher s = newSearcher(r);
    s.search(new MatchAllDocsQuery(), fc);

    Facets facets = new DoubleRangeFacetCounts("field", new FloatFieldSource("field"), fc,
        new DoubleRange("less than 10", 0.0f, true, 10.0f, false),
        new DoubleRange("less than or equal to 10", 0.0f, true, 10.0f, true),
        new DoubleRange("over 90", 90.0f, false, 100.0f, false),
        new DoubleRange("90 or above", 90.0f, true, 100.0f, false),
        new DoubleRange("over 1000", 1000.0f, false, Double.POSITIVE_INFINITY, false));
    
    assertEquals("dim=field path=[] value=21 childCount=5\n  less than 10 (10)\n  less than or equal to 10 (11)\n  over 90 (9)\n  90 or above (10)\n  over 1000 (0)\n",
                 facets.getTopChildren(10, "field").toString());
    
    IOUtils.close(w, r, d);
  }

  public void testRandomLongs() throws Exception {
    Directory dir = newDirectory();
    RandomIndexWriter w = new RandomIndexWriter(random(), dir);

    int numDocs = atLeast(1000);
    if (VERBOSE) {
      System.out.println("TEST: numDocs=" + numDocs);
    }
    long[] values = new long[numDocs];
    long minValue = Long.MAX_VALUE;
    long maxValue = Long.MIN_VALUE;
    for(int i=0;i<numDocs;i++) {
      Document doc = new Document();
      long v = random().nextLong();
      values[i] = v;
      doc.add(new NumericDocValuesField("field", v));
      doc.add(new LongField("field", v, Field.Store.NO));
      w.addDocument(doc);
      minValue = Math.min(minValue, v);
      maxValue = Math.max(maxValue, v);
    }
    IndexReader r = w.getReader();

    IndexSearcher s = newSearcher(r);
    FacetsConfig config = new FacetsConfig();
    
    int numIters = atLeast(10);
    for(int iter=0;iter<numIters;iter++) {
      if (VERBOSE) {
        System.out.println("TEST: iter=" + iter);
      }
      int numRange = _TestUtil.nextInt(random(), 1, 100);
      LongRange[] ranges = new LongRange[numRange];
      int[] expectedCounts = new int[numRange];
      long minAcceptedValue = Long.MAX_VALUE;
      long maxAcceptedValue = Long.MIN_VALUE;
      for(int rangeID=0;rangeID<numRange;rangeID++) {
        long min;
        if (rangeID > 0 && random().nextInt(10) == 7) {
          // Use an existing boundary:
          LongRange prevRange = ranges[random().nextInt(rangeID)];
          if (random().nextBoolean()) {
            min = prevRange.min;
          } else {
            min = prevRange.max;
          }
        } else {
          min = random().nextLong();
        }
        long max;
        if (rangeID > 0 && random().nextInt(10) == 7) {
          // Use an existing boundary:
          LongRange prevRange = ranges[random().nextInt(rangeID)];
          if (random().nextBoolean()) {
            max = prevRange.min;
          } else {
            max = prevRange.max;
          }
        } else {
          max = random().nextLong();
        }

        if (min > max) {
          long x = min;
          min = max;
          max = x;
        }
        boolean minIncl;
        boolean maxIncl;
        if (min == max) {
          minIncl = true;
          maxIncl = true;
        } else {
          minIncl = random().nextBoolean();
          maxIncl = random().nextBoolean();
        }
        ranges[rangeID] = new LongRange("r" + rangeID, min, minIncl, max, maxIncl);
        if (VERBOSE) {
          System.out.println("  range " + rangeID + ": " + ranges[rangeID]);      
        }

        // Do "slow but hopefully correct" computation of
        // expected count:
        for(int i=0;i<numDocs;i++) {
          boolean accept = true;
          if (minIncl) {
            accept &= values[i] >= min;
          } else {
            accept &= values[i] > min;
          }
          if (maxIncl) {
            accept &= values[i] <= max;
          } else {
            accept &= values[i] < max;
          }
          if (accept) {
            expectedCounts[rangeID]++;
            minAcceptedValue = Math.min(minAcceptedValue, values[i]);
            maxAcceptedValue = Math.max(maxAcceptedValue, values[i]);
          }
        }
      }

      FacetsCollector sfc = new FacetsCollector();
      s.search(new MatchAllDocsQuery(), sfc);
      Filter fastMatchFilter;
      if (random().nextBoolean()) {
        if (random().nextBoolean()) {
          fastMatchFilter = NumericRangeFilter.newLongRange("field", minValue, maxValue, true, true);
        } else {
          fastMatchFilter = NumericRangeFilter.newLongRange("field", minAcceptedValue, maxAcceptedValue, true, true);
        }
      } else {
        fastMatchFilter = null;
      }
      ValueSource vs = new LongFieldSource("field");
      Facets facets = new LongRangeFacetCounts("field", vs, sfc, fastMatchFilter, ranges);
      FacetResult result = facets.getTopChildren(10, "field");
      assertEquals(numRange, result.labelValues.length);
      for(int rangeID=0;rangeID<numRange;rangeID++) {
        if (VERBOSE) {
          System.out.println("  range " + rangeID + " expectedCount=" + expectedCounts[rangeID]);
        }
        LabelAndValue subNode = result.labelValues[rangeID];
        assertEquals("r" + rangeID, subNode.label);
        assertEquals(expectedCounts[rangeID], subNode.value.intValue());

        LongRange range = ranges[rangeID];

        // Test drill-down:
        DrillDownQuery ddq = new DrillDownQuery(config);
        if (random().nextBoolean()) {
          if (random().nextBoolean()) {
            ddq.add("field", NumericRangeFilter.newLongRange("field", range.min, range.max, range.minInclusive, range.maxInclusive));
          } else {
            ddq.add("field", NumericRangeQuery.newLongRange("field", range.min, range.max, range.minInclusive, range.maxInclusive));
          }
        } else {
          ddq.add("field", range.getFilter(fastMatchFilter, vs));
        }
        assertEquals(expectedCounts[rangeID], s.search(ddq, 10).totalHits);
      }
    }

    IOUtils.close(w, r, dir);
  }

  public void testRandomFloats() throws Exception {
    Directory dir = newDirectory();
    RandomIndexWriter w = new RandomIndexWriter(random(), dir);

    int numDocs = atLeast(1000);
    float[] values = new float[numDocs];
    float minValue = Float.POSITIVE_INFINITY;
    float maxValue = Float.NEGATIVE_INFINITY;
    for(int i=0;i<numDocs;i++) {
      Document doc = new Document();
      float v = random().nextFloat();
      values[i] = v;
      doc.add(new FloatDocValuesField("field", v));
      doc.add(new FloatField("field", v, Field.Store.NO));
      w.addDocument(doc);
      minValue = Math.min(minValue, v);
      maxValue = Math.max(maxValue, v);
    }
    IndexReader r = w.getReader();

    IndexSearcher s = newSearcher(r);
    FacetsConfig config = new FacetsConfig();
    
    int numIters = atLeast(10);
    for(int iter=0;iter<numIters;iter++) {
      if (VERBOSE) {
        System.out.println("TEST: iter=" + iter);
      }
      int numRange = _TestUtil.nextInt(random(), 1, 5);
      DoubleRange[] ranges = new DoubleRange[numRange];
      int[] expectedCounts = new int[numRange];
      float minAcceptedValue = Float.POSITIVE_INFINITY;
      float maxAcceptedValue = Float.NEGATIVE_INFINITY;
      if (VERBOSE) {
        System.out.println("TEST: " + numRange + " ranges");
      }
      for(int rangeID=0;rangeID<numRange;rangeID++) {
        double min;
        if (rangeID > 0 && random().nextInt(10) == 7) {
          // Use an existing boundary:
          DoubleRange prevRange = ranges[random().nextInt(rangeID)];
          if (random().nextBoolean()) {
            min = prevRange.min;
          } else {
            min = prevRange.max;
          }
        } else {
          min = random().nextDouble();
        }
        double max;
        if (rangeID > 0 && random().nextInt(10) == 7) {
          // Use an existing boundary:
          DoubleRange prevRange = ranges[random().nextInt(rangeID)];
          if (random().nextBoolean()) {
            max = prevRange.min;
          } else {
            max = prevRange.max;
          }
        } else {
          max = random().nextDouble();
        }

        if (min > max) {
          double x = min;
          min = max;
          max = x;
        }

        // Must truncate to float precision so that the
        // drill-down counts (which use NRQ.newFloatRange)
        // are correct:
        min = (float) min;
        max = (float) max;

        boolean minIncl;
        boolean maxIncl;
        if (min == max) {
          minIncl = true;
          maxIncl = true;
        } else {
          minIncl = random().nextBoolean();
          maxIncl = random().nextBoolean();
        }
        ranges[rangeID] = new DoubleRange("r" + rangeID, min, minIncl, max, maxIncl);

        if (VERBOSE) {
          System.out.println("TEST:   range " + rangeID + ": " + ranges[rangeID]);
        }

        // Do "slow but hopefully correct" computation of
        // expected count:
        for(int i=0;i<numDocs;i++) {
          boolean accept = true;
          if (minIncl) {
            accept &= values[i] >= min;
          } else {
            accept &= values[i] > min;
          }
          if (maxIncl) {
            accept &= values[i] <= max;
          } else {
            accept &= values[i] < max;
          }
          if (VERBOSE) {
            System.out.println("TEST:   check doc=" + i + " val=" + values[i] + " accept=" + accept);
          }
          if (accept) {
            expectedCounts[rangeID]++;
            minAcceptedValue = Math.min(minAcceptedValue, values[i]);
            maxAcceptedValue = Math.max(maxAcceptedValue, values[i]);
          }
        }
      }

      FacetsCollector sfc = new FacetsCollector();
      s.search(new MatchAllDocsQuery(), sfc);
      Filter fastMatchFilter;
      if (random().nextBoolean()) {
        if (random().nextBoolean()) {
          fastMatchFilter = NumericRangeFilter.newFloatRange("field", minValue, maxValue, true, true);
        } else {
          fastMatchFilter = NumericRangeFilter.newFloatRange("field", minAcceptedValue, maxAcceptedValue, true, true);
        }
      } else {
        fastMatchFilter = null;
      }
      ValueSource vs = new FloatFieldSource("field");
      Facets facets = new DoubleRangeFacetCounts("field", vs, sfc, fastMatchFilter, ranges);
      FacetResult result = facets.getTopChildren(10, "field");
      assertEquals(numRange, result.labelValues.length);
      for(int rangeID=0;rangeID<numRange;rangeID++) {
        if (VERBOSE) {
          System.out.println("TEST: verify range " + rangeID + " expectedCount=" + expectedCounts[rangeID]);
        }
        LabelAndValue subNode = result.labelValues[rangeID];
        assertEquals("r" + rangeID, subNode.label);
        assertEquals(expectedCounts[rangeID], subNode.value.intValue());

        DoubleRange range = ranges[rangeID];

        // Test drill-down:
        DrillDownQuery ddq = new DrillDownQuery(config);
        if (random().nextBoolean()) {
          if (random().nextBoolean()) {
            ddq.add("field", NumericRangeFilter.newFloatRange("field", (float) range.min, (float) range.max, range.minInclusive, range.maxInclusive));
          } else {
            ddq.add("field", NumericRangeQuery.newFloatRange("field", (float) range.min, (float) range.max, range.minInclusive, range.maxInclusive));
          }
        } else {
          ddq.add("field", range.getFilter(fastMatchFilter, vs));
        }
        assertEquals(expectedCounts[rangeID], s.search(ddq, 10).totalHits);
      }
    }

    IOUtils.close(w, r, dir);
  }

  public void testRandomDoubles() throws Exception {
    Directory dir = newDirectory();
    RandomIndexWriter w = new RandomIndexWriter(random(), dir);

    int numDocs = atLeast(1000);
    double[] values = new double[numDocs];
    double minValue = Double.POSITIVE_INFINITY;
    double maxValue = Double.NEGATIVE_INFINITY;
    for(int i=0;i<numDocs;i++) {
      Document doc = new Document();
      double v = random().nextDouble();
      values[i] = v;
      doc.add(new DoubleDocValuesField("field", v));
      doc.add(new DoubleField("field", v, Field.Store.NO));
      w.addDocument(doc);
      minValue = Math.min(minValue, v);
      maxValue = Math.max(maxValue, v);
    }
    IndexReader r = w.getReader();

    IndexSearcher s = newSearcher(r);
    FacetsConfig config = new FacetsConfig();
    
    int numIters = atLeast(10);
    for(int iter=0;iter<numIters;iter++) {
      if (VERBOSE) {
        System.out.println("TEST: iter=" + iter);
      }
      int numRange = _TestUtil.nextInt(random(), 1, 5);
      DoubleRange[] ranges = new DoubleRange[numRange];
      int[] expectedCounts = new int[numRange];
      double minAcceptedValue = Double.POSITIVE_INFINITY;
      double maxAcceptedValue = Double.NEGATIVE_INFINITY;
      for(int rangeID=0;rangeID<numRange;rangeID++) {
        double min;
        if (rangeID > 0 && random().nextInt(10) == 7) {
          // Use an existing boundary:
          DoubleRange prevRange = ranges[random().nextInt(rangeID)];
          if (random().nextBoolean()) {
            min = prevRange.min;
          } else {
            min = prevRange.max;
          }
        } else {
          min = random().nextDouble();
        }
        double max;
        if (rangeID > 0 && random().nextInt(10) == 7) {
          // Use an existing boundary:
          DoubleRange prevRange = ranges[random().nextInt(rangeID)];
          if (random().nextBoolean()) {
            max = prevRange.min;
          } else {
            max = prevRange.max;
          }
        } else {
          max = random().nextDouble();
        }

        if (min > max) {
          double x = min;
          min = max;
          max = x;
        }

        boolean minIncl;
        boolean maxIncl;
        if (min == max) {
          minIncl = true;
          maxIncl = true;
        } else {
          minIncl = random().nextBoolean();
          maxIncl = random().nextBoolean();
        }
        ranges[rangeID] = new DoubleRange("r" + rangeID, min, minIncl, max, maxIncl);

        // Do "slow but hopefully correct" computation of
        // expected count:
        for(int i=0;i<numDocs;i++) {
          boolean accept = true;
          if (minIncl) {
            accept &= values[i] >= min;
          } else {
            accept &= values[i] > min;
          }
          if (maxIncl) {
            accept &= values[i] <= max;
          } else {
            accept &= values[i] < max;
          }
          if (accept) {
            expectedCounts[rangeID]++;
            minAcceptedValue = Math.min(minAcceptedValue, values[i]);
            maxAcceptedValue = Math.max(maxAcceptedValue, values[i]);
          }
        }
      }

      FacetsCollector sfc = new FacetsCollector();
      s.search(new MatchAllDocsQuery(), sfc);
      Filter fastMatchFilter;
      if (random().nextBoolean()) {
        if (random().nextBoolean()) {
          fastMatchFilter = NumericRangeFilter.newDoubleRange("field", minValue, maxValue, true, true);
        } else {
          fastMatchFilter = NumericRangeFilter.newDoubleRange("field", minAcceptedValue, maxAcceptedValue, true, true);
        }
      } else {
        fastMatchFilter = null;
      }
      ValueSource vs = new DoubleFieldSource("field");
      Facets facets = new DoubleRangeFacetCounts("field", vs, sfc, fastMatchFilter, ranges);
      FacetResult result = facets.getTopChildren(10, "field");
      assertEquals(numRange, result.labelValues.length);
      for(int rangeID=0;rangeID<numRange;rangeID++) {
        if (VERBOSE) {
          System.out.println("  range " + rangeID + " expectedCount=" + expectedCounts[rangeID]);
        }
        LabelAndValue subNode = result.labelValues[rangeID];
        assertEquals("r" + rangeID, subNode.label);
        assertEquals(expectedCounts[rangeID], subNode.value.intValue());

        DoubleRange range = ranges[rangeID];

        // Test drill-down:
        DrillDownQuery ddq = new DrillDownQuery(config);
        if (random().nextBoolean()) {
          if (random().nextBoolean()) {
            ddq.add("field", NumericRangeFilter.newDoubleRange("field", range.min, range.max, range.minInclusive, range.maxInclusive));
          } else {
            ddq.add("field", NumericRangeQuery.newDoubleRange("field", range.min, range.max, range.minInclusive, range.maxInclusive));
          }
        } else {
          ddq.add("field", range.getFilter(fastMatchFilter, vs));
        }

        assertEquals(expectedCounts[rangeID], s.search(ddq, 10).totalHits);
      }
    }

    IOUtils.close(w, r, dir);
  }

  // LUCENE-5178
  public void testMissingValues() throws Exception {
    assumeTrue("codec does not support docsWithField", defaultCodecSupportsDocsWithField());
    Directory d = newDirectory();
    RandomIndexWriter w = new RandomIndexWriter(random(), d);
    Document doc = new Document();
    NumericDocValuesField field = new NumericDocValuesField("field", 0L);
    doc.add(field);
    for(long l=0;l<100;l++) {
      if (l % 5 == 0) {
        // Every 5th doc is missing the value:
        w.addDocument(new Document());
        continue;
      }
      field.setLongValue(l);
      w.addDocument(doc);
    }

    IndexReader r = w.getReader();

    FacetsCollector fc = new FacetsCollector();

    IndexSearcher s = newSearcher(r);
    s.search(new MatchAllDocsQuery(), fc);
    Facets facets = new LongRangeFacetCounts("field", fc,
        new LongRange("less than 10", 0L, true, 10L, false),
        new LongRange("less than or equal to 10", 0L, true, 10L, true),
        new LongRange("over 90", 90L, false, 100L, false),
        new LongRange("90 or above", 90L, true, 100L, false),
        new LongRange("over 1000", 1000L, false, Long.MAX_VALUE, false));
    
    assertEquals("dim=field path=[] value=16 childCount=5\n  less than 10 (8)\n  less than or equal to 10 (8)\n  over 90 (8)\n  90 or above (8)\n  over 1000 (0)\n",
                 facets.getTopChildren(10, "field").toString());

    IOUtils.close(w, r, d);
  }

  public void testCustomDoublesValueSource() throws Exception {
    Directory dir = newDirectory();
    RandomIndexWriter writer = new RandomIndexWriter(random(), dir);
    
    Document doc = new Document();
    writer.addDocument(doc);
    writer.addDocument(doc);
    writer.addDocument(doc);

    // Test wants 3 docs in one segment:
    writer.forceMerge(1);

    final ValueSource vs = new ValueSource() {
        @SuppressWarnings("rawtypes")
        @Override
        public FunctionValues getValues(Map ignored, AtomicReaderContext ignored2) {
          return new DoubleDocValues(null) {
            @Override
            public double doubleVal(int doc) {
              return doc+1;
            }
          };
        }

        @Override
        public boolean equals(Object o) {
          throw new UnsupportedOperationException();
        }

        @Override
        public int hashCode() {
          throw new UnsupportedOperationException();
        }

        @Override
        public String description() {
          throw new UnsupportedOperationException();
        }
      };

    FacetsConfig config = new FacetsConfig();
    
    FacetsCollector fc = new FacetsCollector();

    IndexReader r = writer.getReader();
    IndexSearcher s = newSearcher(r);
    s.search(new MatchAllDocsQuery(), fc);

    final DoubleRange[] ranges = new DoubleRange[] {
        new DoubleRange("< 1", 0.0, true, 1.0, false),
        new DoubleRange("< 2", 0.0, true, 2.0, false),
        new DoubleRange("< 5", 0.0, true, 5.0, false),
        new DoubleRange("< 10", 0.0, true, 10.0, false),
        new DoubleRange("< 20", 0.0, true, 20.0, false),
        new DoubleRange("< 50", 0.0, true, 50.0, false)};

<<<<<<< HEAD
    Filter fastMatchFilter;
=======
    final Filter fastMatchFilter;
>>>>>>> ec096aca
    final AtomicBoolean filterWasUsed = new AtomicBoolean();
    if (random().nextBoolean()) {
      // Sort of silly:
      fastMatchFilter = new CachingWrapperFilter(new QueryWrapperFilter(new MatchAllDocsQuery())) {
          @Override
          protected DocIdSet cacheImpl(DocIdSetIterator iterator, AtomicReader reader)
            throws IOException {
            final FixedBitSet cached = new FixedBitSet(reader.maxDoc());
            filterWasUsed.set(true);
            cached.or(iterator);
            return cached;
          }
        };
    } else {
      fastMatchFilter = null;
    }

<<<<<<< HEAD
=======
    if (VERBOSE) {
      System.out.println("TEST: fastMatchFilter=" + fastMatchFilter);
    }

>>>>>>> ec096aca
    Facets facets = new DoubleRangeFacetCounts("field", vs, fc, fastMatchFilter, ranges);

    assertEquals("dim=field path=[] value=3 childCount=6\n  < 1 (0)\n  < 2 (1)\n  < 5 (3)\n  < 10 (3)\n  < 20 (3)\n  < 50 (3)\n", facets.getTopChildren(10, "field").toString());
    assertTrue(fastMatchFilter == null || filterWasUsed.get());

    DrillDownQuery ddq = new DrillDownQuery(config);
    ddq.add("field", ranges[1].getFilter(fastMatchFilter, vs));

<<<<<<< HEAD
    DrillDownQuery ddq = new DrillDownQuery(config);
    ddq.add("field", ranges[1].getFilter(fastMatchFilter, vs));

    // Test simple drill-down:
    assertEquals(1, s.search(ddq, 10).totalHits);
    assertTrue(fastMatchFilter == null || filterWasUsed.get());
    filterWasUsed.set(false);
=======
    // Test simple drill-down:
    assertEquals(1, s.search(ddq, 10).totalHits);
>>>>>>> ec096aca

    // Test drill-sideways after drill-down
    DrillSideways ds = new DrillSideways(s, config, (TaxonomyReader) null) {

        @Override
        protected Facets buildFacetsResult(FacetsCollector drillDowns, FacetsCollector[] drillSideways, String[] drillSidewaysDims) throws IOException {        
          assert drillSideways.length == 1;
<<<<<<< HEAD
          return new DoubleRangeFacetCounts("field", vs, drillSideways[0], ranges);
=======
          return new DoubleRangeFacetCounts("field", vs, drillSideways[0], fastMatchFilter, ranges);
>>>>>>> ec096aca
        }

        @Override
        protected boolean scoreSubDocsAtOnce() {
          return random().nextBoolean();
        }
      };


    DrillSidewaysResult dsr = ds.search(ddq, 10);
    assertEquals(1, dsr.hits.totalHits);
    assertEquals("dim=field path=[] value=3 childCount=6\n  < 1 (0)\n  < 2 (1)\n  < 5 (3)\n  < 10 (3)\n  < 20 (3)\n  < 50 (3)\n",
                 dsr.facets.getTopChildren(10, "field").toString());
<<<<<<< HEAD
    assertTrue(fastMatchFilter == null || filterWasUsed.get());
=======
>>>>>>> ec096aca

    IOUtils.close(r, writer, dir);
  }
}<|MERGE_RESOLUTION|>--- conflicted
+++ resolved
@@ -911,11 +911,7 @@
         new DoubleRange("< 20", 0.0, true, 20.0, false),
         new DoubleRange("< 50", 0.0, true, 50.0, false)};
 
-<<<<<<< HEAD
-    Filter fastMatchFilter;
-=======
     final Filter fastMatchFilter;
->>>>>>> ec096aca
     final AtomicBoolean filterWasUsed = new AtomicBoolean();
     if (random().nextBoolean()) {
       // Sort of silly:
@@ -933,13 +929,10 @@
       fastMatchFilter = null;
     }
 
-<<<<<<< HEAD
-=======
     if (VERBOSE) {
       System.out.println("TEST: fastMatchFilter=" + fastMatchFilter);
     }
 
->>>>>>> ec096aca
     Facets facets = new DoubleRangeFacetCounts("field", vs, fc, fastMatchFilter, ranges);
 
     assertEquals("dim=field path=[] value=3 childCount=6\n  < 1 (0)\n  < 2 (1)\n  < 5 (3)\n  < 10 (3)\n  < 20 (3)\n  < 50 (3)\n", facets.getTopChildren(10, "field").toString());
@@ -948,18 +941,8 @@
     DrillDownQuery ddq = new DrillDownQuery(config);
     ddq.add("field", ranges[1].getFilter(fastMatchFilter, vs));
 
-<<<<<<< HEAD
-    DrillDownQuery ddq = new DrillDownQuery(config);
-    ddq.add("field", ranges[1].getFilter(fastMatchFilter, vs));
-
     // Test simple drill-down:
     assertEquals(1, s.search(ddq, 10).totalHits);
-    assertTrue(fastMatchFilter == null || filterWasUsed.get());
-    filterWasUsed.set(false);
-=======
-    // Test simple drill-down:
-    assertEquals(1, s.search(ddq, 10).totalHits);
->>>>>>> ec096aca
 
     // Test drill-sideways after drill-down
     DrillSideways ds = new DrillSideways(s, config, (TaxonomyReader) null) {
@@ -967,11 +950,7 @@
         @Override
         protected Facets buildFacetsResult(FacetsCollector drillDowns, FacetsCollector[] drillSideways, String[] drillSidewaysDims) throws IOException {        
           assert drillSideways.length == 1;
-<<<<<<< HEAD
-          return new DoubleRangeFacetCounts("field", vs, drillSideways[0], ranges);
-=======
           return new DoubleRangeFacetCounts("field", vs, drillSideways[0], fastMatchFilter, ranges);
->>>>>>> ec096aca
         }
 
         @Override
@@ -985,10 +964,6 @@
     assertEquals(1, dsr.hits.totalHits);
     assertEquals("dim=field path=[] value=3 childCount=6\n  < 1 (0)\n  < 2 (1)\n  < 5 (3)\n  < 10 (3)\n  < 20 (3)\n  < 50 (3)\n",
                  dsr.facets.getTopChildren(10, "field").toString());
-<<<<<<< HEAD
-    assertTrue(fastMatchFilter == null || filterWasUsed.get());
-=======
->>>>>>> ec096aca
 
     IOUtils.close(r, writer, dir);
   }
