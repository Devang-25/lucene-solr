--- conflicted
+++ resolved
@@ -249,9 +249,8 @@
       <option name="VM_PARAMETERS" value="-ea" />
       <option name="TEST_SEARCH_SCOPE"><value defaultName="singleModule" /></option>
     </configuration>
-    <list size="34">
+    <list size="35">
       <item index="0" class="java.lang.String" itemvalue="JUnit.Lucene core" />
-<<<<<<< HEAD
       <item index="1" class="java.lang.String" itemvalue="JUnit.Module analyzers-arirang" />
       <item index="2" class="java.lang.String" itemvalue="JUnit.Module analyzers-common" />
       <item index="3" class="java.lang.String" itemvalue="JUnit.Module analyzers-icu" />
@@ -272,41 +271,20 @@
       <item index="18" class="java.lang.String" itemvalue="JUnit.Module misc" />
       <item index="19" class="java.lang.String" itemvalue="JUnit.Module queries" />
       <item index="20" class="java.lang.String" itemvalue="JUnit.Module queryparser" />
-=======
-      <item index="1" class="java.lang.String" itemvalue="JUnit.Module analyzers-common" />
-      <item index="2" class="java.lang.String" itemvalue="JUnit.Module analyzers-icu" />
-      <item index="3" class="java.lang.String" itemvalue="JUnit.Module analyzers-kuromoji" />
-      <item index="4" class="java.lang.String" itemvalue="JUnit.Module analyzers-morfologik" />
-      <item index="5" class="java.lang.String" itemvalue="JUnit.Module analyzers-phonetic" />
-      <item index="6" class="java.lang.String" itemvalue="JUnit.Module analyzers-smartcn" />
-      <item index="7" class="java.lang.String" itemvalue="JUnit.Module analyzers-stempel" />
-      <item index="8" class="java.lang.String" itemvalue="JUnit.Module analyzers-uima" />
-      <item index="9" class="java.lang.String" itemvalue="JUnit.Module benchmark" />
-      <item index="10" class="java.lang.String" itemvalue="JUnit.Module classification" />
-      <item index="11" class="java.lang.String" itemvalue="JUnit.Module codecs" />
-      <item index="12" class="java.lang.String" itemvalue="JUnit.Module facet" />
-      <item index="13" class="java.lang.String" itemvalue="JUnit.Module grouping" />
-      <item index="14" class="java.lang.String" itemvalue="JUnit.Module highlighter" />
-      <item index="15" class="java.lang.String" itemvalue="JUnit.Module join" />
-      <item index="16" class="java.lang.String" itemvalue="JUnit.Module memory" />
-      <item index="17" class="java.lang.String" itemvalue="JUnit.Module misc" />
-      <item index="18" class="java.lang.String" itemvalue="JUnit.Module queries" />
-      <item index="19" class="java.lang.String" itemvalue="JUnit.Module queryparser" />
-      <item index="20" class="java.lang.String" itemvalue="JUnit.Module replicator" />
->>>>>>> 884b73c5
-      <item index="21" class="java.lang.String" itemvalue="JUnit.Module sandbox" />
-      <item index="22" class="java.lang.String" itemvalue="JUnit.Module spatial" />
-      <item index="23" class="java.lang.String" itemvalue="JUnit.Module suggest" />
-      <item index="24" class="java.lang.String" itemvalue="JUnit.Solr core" />
-      <item index="25" class="java.lang.String" itemvalue="JUnit.Solr analysis-extras contrib" />
-      <item index="26" class="java.lang.String" itemvalue="JUnit.Solr clustering contrib" />
-      <item index="27" class="java.lang.String" itemvalue="JUnit.Solr dataimporthandler contrib" />
-      <item index="28" class="java.lang.String" itemvalue="JUnit.Solr dataimporthandler-extras contrib" />
-      <item index="29" class="java.lang.String" itemvalue="JUnit.Solr extraction contrib" />
-      <item index="30" class="java.lang.String" itemvalue="JUnit.Solr langid contrib" />
-      <item index="31" class="java.lang.String" itemvalue="JUnit.Solr uima contrib" />
-      <item index="32" class="java.lang.String" itemvalue="JUnit.Solr velocity contrib" />
-      <item index="33" class="java.lang.String" itemvalue="JUnit.Solrj" />
+      <item index="21" class="java.lang.String" itemvalue="JUnit.Module replicator" />
+      <item index="22" class="java.lang.String" itemvalue="JUnit.Module sandbox" />
+      <item index="23" class="java.lang.String" itemvalue="JUnit.Module spatial" />
+      <item index="24" class="java.lang.String" itemvalue="JUnit.Module suggest" />
+      <item index="25" class="java.lang.String" itemvalue="JUnit.Solr core" />
+      <item index="26" class="java.lang.String" itemvalue="JUnit.Solr analysis-extras contrib" />
+      <item index="27" class="java.lang.String" itemvalue="JUnit.Solr clustering contrib" />
+      <item index="28" class="java.lang.String" itemvalue="JUnit.Solr dataimporthandler contrib" />
+      <item index="29" class="java.lang.String" itemvalue="JUnit.Solr dataimporthandler-extras contrib" />
+      <item index="30" class="java.lang.String" itemvalue="JUnit.Solr extraction contrib" />
+      <item index="31" class="java.lang.String" itemvalue="JUnit.Solr langid contrib" />
+      <item index="32" class="java.lang.String" itemvalue="JUnit.Solr uima contrib" />
+      <item index="33" class="java.lang.String" itemvalue="JUnit.Solr velocity contrib" />
+      <item index="34" class="java.lang.String" itemvalue="JUnit.Solrj" />
     </list>
   </component>
 </project>